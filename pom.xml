--- conflicted
+++ resolved
@@ -25,11 +25,7 @@
     <modelVersion>4.0.0</modelVersion>
     <groupId>com.github.jferard</groupId>
     <artifactId>fastods-parent</artifactId>
-<<<<<<< HEAD
-    <version>0.8.0</version>
-=======
     <version>0.8.1-SNAPSHOT</version>
->>>>>>> 31b85f46
     <name>FastODS parent</name>
     <packaging>pom</packaging>
     <description>A very fast and lightweight (no dependency) library for creating ODS (Open Document
