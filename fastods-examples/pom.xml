--- conflicted
+++ resolved
@@ -28,19 +28,11 @@
     <parent>
         <groupId>com.github.jferard</groupId>
         <artifactId>fastods-parent</artifactId>
-<<<<<<< HEAD
-        <version>0.8.0</version>
-    </parent>
-
-    <artifactId>fastods-examples</artifactId>
-    <version>0.8.0</version>
-=======
         <version>0.8.1-SNAPSHOT</version>
     </parent>
 
     <artifactId>fastods-examples</artifactId>
     <version>0.8.1-SNAPSHOT</version>
->>>>>>> 31b85f46
 
     <properties>
         <project.build.sourceEncoding>UTF-8</project.build.sourceEncoding>
@@ -55,20 +47,12 @@
         <dependency>
             <groupId>com.github.jferard</groupId>
             <artifactId>fastods</artifactId>
-<<<<<<< HEAD
-            <version>0.8.0</version>
-=======
             <version>0.8.1-SNAPSHOT</version>
->>>>>>> 31b85f46
         </dependency>
         <dependency>
             <groupId>com.github.jferard</groupId>
             <artifactId>fastods-crypto</artifactId>
-<<<<<<< HEAD
-            <version>0.8.0</version>
-=======
             <version>0.8.1-SNAPSHOT</version>
->>>>>>> 31b85f46
         </dependency>
 
         <dependency>
