--- conflicted
+++ resolved
@@ -29,19 +29,11 @@
     <parent>
         <groupId>com.github.jferard</groupId>
         <artifactId>fastods-parent</artifactId>
-<<<<<<< HEAD
-        <version>0.8.0</version>
-    </parent>
-
-    <artifactId>fastods-extra</artifactId>
-    <version>0.8.0</version>
-=======
         <version>0.8.1-SNAPSHOT</version>
     </parent>
 
     <artifactId>fastods-extra</artifactId>
     <version>0.8.1-SNAPSHOT</version>
->>>>>>> 31b85f46
 
     <properties>
         <project.build.sourceEncoding>UTF-8</project.build.sourceEncoding>
@@ -53,11 +45,7 @@
         <dependency>
             <groupId>com.github.jferard</groupId>
             <artifactId>fastods</artifactId>
-<<<<<<< HEAD
-            <version>0.8.0</version>
-=======
             <version>0.8.1-SNAPSHOT</version>
->>>>>>> 31b85f46
         </dependency>
 
         <dependency>
